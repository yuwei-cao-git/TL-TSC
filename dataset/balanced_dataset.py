import torch
from torch.utils.data import Dataset
import numpy as np
import os
from pytorch_lightning import LightningDataModule
from torch.utils.data import DataLoader
import torchvision.transforms.v2 as transforms
from .augment import (
    pointCloudTransform,
    image_augment,
)

class BalancedDataset(Dataset):
    def __init__(
        self,
        dataset_files,
        data2use,
        tile_size,
        image_transform=None,
        point_cloud_transform=None,
        img_mean=None,
        img_std=None,
    ):
        self.dataset_files = dataset_files
        self.images_list = data2use
        self.tile_size = tile_size
        self.image_aug = image_transform
        self.point_cloud_aug = point_cloud_transform

        # Create a transform to resize and normalize the input images
        self.transforms = transforms.Compose(
            [
                transforms.ToTensor(), 
                transforms.Normalize(mean=img_mean, std=img_std)
            ]
        )

    def __len__(self):
        return len(self.dataset_files)

    def __getitem__(self, idx):
        # Load data from the .npz file
        data = np.load(self.dataset_files[idx], allow_pickle=True)
        
        # Select the images based on the data2use list
<<<<<<< HEAD
        if self.dataset =="ovf":
            images = [np.nan_to_num(np.where(np.logical_or(np.isinf(data[k]), data[k] == 255.0), np.nan, data[k]), nan=1.0) for k in self.images_list]
            images = [self.transforms(img) for img in images]
        else:
            images = [self.transforms(data[image_key]) for image_key in self.images_list]
        # images = torch.stack( images, axis=0)  # Shape: (num_seasons, num_channels, tile_size, tile_size)

        # Apply transforms if needed
        if self.image_transform != None:
            images = [
                image_augment(image, self.image_transform, tile_size=self.tile_size)
                for image in images
            ]

=======
        # images = [self.transforms(data[image_key]) for image_key in self.images_list]
        images = [self.transforms(data[image_key]) for image_key in self.images_list]
        
        # on-the-fly augment
        if self.image_aug != None:
            images = [image_augment(image, self.image_aug, tile_size=self.tile_size) for image in images]
        
        # per-pixel class-proportion labels
>>>>>>> d7a1d255
        per_pixel_labels = data["pixel_labels"].transpose(2, 0, 1)
        per_pixel_labels = torch.from_numpy(per_pixel_labels).float()  # (C,H,W)
        
        # validity mask
        mask = torch.from_numpy(data["valid_mask"]).bool() # (H,W)
        
        # point cloud + plot label
        point_cloud = data["point_cloud"]  # Shape: (7168, 6)
        plot_label = data["plot_label"]  # Shape: (num_classes,)

        # Apply point cloud augment
        xyz, pc_feat, label = pointCloudTransform(
            xyz=point_cloud[:, :3],
            pc_feat=point_cloud[:, 3:],
            target=plot_label,
        )
        xyz = torch.from_numpy(xyz).float()  # Shape: (7168, 3)
        pc_feat = torch.from_numpy(pc_feat).float()  # Shape: (7168, 3)
        label = torch.from_numpy(label).float()  # Shape: (num_classes,)

        return {
            "images": images,  # Padded images of shape [num_seasons, num_channels, tile_size, tile_size]
            "mask": mask,  
            "per_pixel_labels": per_pixel_labels,
            "point_cloud": xyz,
            "pc_feat": pc_feat,
            "label": label,
        }


class BalancedDataModule(LightningDataModule):
    def __init__(self, config):
        super().__init__()
        self.cfg = config
        self.img_mean = config["img_mean"]
        self.img_std  = config["img_std"]
        self.batch_size = config["batch_size"]

    def load_dataset(self, split, dataset_name):
        files = sorted(
            os.path.join(self.cfg["data_dir"], f"{dataset_name}_tl_dataset", f"tile_{self.cfg['tile_size']}", split, f)
            for f in os.listdir(os.path.join(self.cfg["data_dir"], f"{dataset_name}_tl_dataset", f"tile_{self.cfg['tile_size']}", split))
            if f.endswith(".npz")
        )
        return BalancedDataset(
            dataset_files=files,
            data2use=self.cfg["season_map"],
            tile_size=self.cfg["tile_size"],
            image_transform=(self.cfg.get("image_transform") if split=="train" else None),
            point_cloud_transform=(self.cfg.get("point_cloud_transform") if split=="train" else None),
            img_mean=self.img_mean,
            img_std=self.img_std,
        )
        
    def setup(self, stage=None):
        if stage == "fit":
<<<<<<< HEAD
            train_superpixel_files = [
                os.path.join(self.data_dirs["train"], f)
                for f in os.listdir(self.data_dirs["train"])
                if f.endswith(".npz")
            ]
            val_superpixel_files = [
                os.path.join(self.data_dirs["val"], f)
                for f in os.listdir(self.data_dirs["val"])
                if f.endswith(".npz")
            ]
            self.train_datasets = BalancedDataset(
                train_superpixel_files,
                data2use=self.dataset2use,
                dataset=self.dataset,
                tile_size=self.tile_size,
                point_cloud_transform=None,
            )
            if not (self.image_transform is None or self.point_cloud_transform is False):
                aug_dataset = BalancedDataset(
                    train_superpixel_files,
                    data2use=self.dataset2use,
                    tile_size=self.tile_size,
                    dataset=self.dataset,
                    image_transform=self.image_transform,
                    point_cloud_transform=self.point_cloud_transform,
                )
                self.train_datasets = torch.utils.data.ConcatDataset(
                    [self.train_datasets, aug_dataset]
                )
                self.val_datasets = BalancedDataset(
                    val_superpixel_files,
                    data2use=self.dataset2use,
                    dataset=self.dataset,
                    tile_size=self.tile_size,
                    image_transform=None,
                    point_cloud_transform=None,
                )
=======
            self.train_datasets = self.load_dataset("train", self.cfg['dataset'])
            self.val_datasets = self.load_dataset("val", self.cfg['dataset'])
>>>>>>> d7a1d255
        if stage == "test":
            self.test_datasets = self.load_dataset("test", self.cfg['dataset'])
            
    def train_dataloader(self):
        return DataLoader(
            self.train_datasets,
            batch_size=self.batch_size,
            shuffle=True,
            drop_last=True,
            num_workers=8
        )

    def val_dataloader(self):
        return DataLoader(
            self.val_datasets,
            batch_size=self.batch_size,
            shuffle=False,
            drop_last=True,
            num_workers=8
        )

    def test_dataloader(self):
        return DataLoader(
            self.test_datasets,
            batch_size=self.batch_size,
            shuffle=False,
            drop_last=False,
            num_workers=8
        )<|MERGE_RESOLUTION|>--- conflicted
+++ resolved
@@ -43,22 +43,6 @@
         data = np.load(self.dataset_files[idx], allow_pickle=True)
         
         # Select the images based on the data2use list
-<<<<<<< HEAD
-        if self.dataset =="ovf":
-            images = [np.nan_to_num(np.where(np.logical_or(np.isinf(data[k]), data[k] == 255.0), np.nan, data[k]), nan=1.0) for k in self.images_list]
-            images = [self.transforms(img) for img in images]
-        else:
-            images = [self.transforms(data[image_key]) for image_key in self.images_list]
-        # images = torch.stack( images, axis=0)  # Shape: (num_seasons, num_channels, tile_size, tile_size)
-
-        # Apply transforms if needed
-        if self.image_transform != None:
-            images = [
-                image_augment(image, self.image_transform, tile_size=self.tile_size)
-                for image in images
-            ]
-
-=======
         # images = [self.transforms(data[image_key]) for image_key in self.images_list]
         images = [self.transforms(data[image_key]) for image_key in self.images_list]
         
@@ -67,7 +51,6 @@
             images = [image_augment(image, self.image_aug, tile_size=self.tile_size) for image in images]
         
         # per-pixel class-proportion labels
->>>>>>> d7a1d255
         per_pixel_labels = data["pixel_labels"].transpose(2, 0, 1)
         per_pixel_labels = torch.from_numpy(per_pixel_labels).float()  # (C,H,W)
         
@@ -124,48 +107,8 @@
         
     def setup(self, stage=None):
         if stage == "fit":
-<<<<<<< HEAD
-            train_superpixel_files = [
-                os.path.join(self.data_dirs["train"], f)
-                for f in os.listdir(self.data_dirs["train"])
-                if f.endswith(".npz")
-            ]
-            val_superpixel_files = [
-                os.path.join(self.data_dirs["val"], f)
-                for f in os.listdir(self.data_dirs["val"])
-                if f.endswith(".npz")
-            ]
-            self.train_datasets = BalancedDataset(
-                train_superpixel_files,
-                data2use=self.dataset2use,
-                dataset=self.dataset,
-                tile_size=self.tile_size,
-                point_cloud_transform=None,
-            )
-            if not (self.image_transform is None or self.point_cloud_transform is False):
-                aug_dataset = BalancedDataset(
-                    train_superpixel_files,
-                    data2use=self.dataset2use,
-                    tile_size=self.tile_size,
-                    dataset=self.dataset,
-                    image_transform=self.image_transform,
-                    point_cloud_transform=self.point_cloud_transform,
-                )
-                self.train_datasets = torch.utils.data.ConcatDataset(
-                    [self.train_datasets, aug_dataset]
-                )
-                self.val_datasets = BalancedDataset(
-                    val_superpixel_files,
-                    data2use=self.dataset2use,
-                    dataset=self.dataset,
-                    tile_size=self.tile_size,
-                    image_transform=None,
-                    point_cloud_transform=None,
-                )
-=======
             self.train_datasets = self.load_dataset("train", self.cfg['dataset'])
             self.val_datasets = self.load_dataset("val", self.cfg['dataset'])
->>>>>>> d7a1d255
         if stage == "test":
             self.test_datasets = self.load_dataset("test", self.cfg['dataset'])
             
