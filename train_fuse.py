--- conflicted
+++ resolved
@@ -36,46 +36,6 @@
     # Add arguments
     parser.add_argument('--config', type=str, required=True, help='Path to config YAML file')
     parser.add_argument("--data_dir", type=str, default=None, help="path to data dir")
-<<<<<<< HEAD
-    parser.add_argument("--max_epochs", type=int, default=150, help="Number of epochs to train the model")
-    parser.add_argument("--batch_size", type=int, default=8, help="Number of epochs to train the model")
-    parser.add_argument("--emb_dims", type=int, default=768)
-    parser.add_argument("--num_points", type=int, default=7168)
-    parser.add_argument("--encoder", default="b", choices=["s", "b", "l", "xl"])
-    parser.add_argument("--fusion_dim", type=int, default=128)
-    parser.add_argument("--optimizer", default="adamW", choices=["adam", "adamW", "sgd"])
-    parser.add_argument("--scheduler", default="cosinewarmup", choices=["plateau", "steplr", "asha", "cosine", "cosinewarmup"])
-    parser.add_argument("--img_lr", type=float, default=5e-4, help="initial learning rate")
-    parser.add_argument("--pc_lr", type=float, default=1e-4, help="initial learning rate")
-    parser.add_argument("--fuse_lr", type=float, default=1e-4, help="initial learning rate")
-    parser.add_argument("--pc_loss_weight", type=float, default=2.0)
-    parser.add_argument("--img_loss_weight", type=float, default=1.0)
-    parser.add_argument("--fuse_loss_weight", type=float, default=2.0)
-    parser.add_argument("--leading_loss", action="store_true")
-    parser.add_argument("--lead_loss_weight", type=float, default=0.15)
-    parser.add_argument("--leading_class_weights", type=bool, default=True)
-    parser.add_argument("--weighted_loss", action="store_true")
-    parser.add_argument("--patience", type=int, default=10)
-    parser.add_argument("--step_size", type=int, default=10)
-    parser.add_argument("--momentum", type=float, default=0.9)
-    parser.add_argument("--weight_decay", type=float, default=1e-4)
-    parser.add_argument("--dp_fuse", type=float, default=0.7)
-    parser.add_argument("--dp_pc", type=float, default=0.5)
-    parser.add_argument("--use_mf", action="store_true", help="Use multisesason fusion stack)")
-    parser.add_argument("--spatial_attention", action="store_true", help="Use spatial attention in mf fusion")
-    parser.add_argument("--use_residual", action="store_true", help="Use residual connections (set flag to enable)",)
-    parser.add_argument("--fuse_feature", default=True, help="feature fusion")
-    parser.add_argument("--mamba_fuse", action="store_true", help="Use mamba fusion (set flag to enable)",)
-    parser.add_argument("--linear_layers_dims", type=list_of_ints, default=[512, 256])
-    parser.add_argument("--img_transforms", default="compose", choices=["compose", "random", "None"])
-    parser.add_argument("--pc_transforms", default=True, type=bool)
-    parser.add_argument("--rotate", default=False, type=bool)
-    parser.add_argument("--tile_size", default=64, type=int, choices=[32, 64, 128])
-    parser.add_argument("--loss", default="wmse")
-    parser.add_argument("--gpus", type=int, default=torch.cuda.device_count())
-    parser.add_argument("--log_name", default="Fuse_ff_mamba_pointnext_b_Unet_10")
-
-=======
     parser.add_argument("--log_name", default="Fuse_resnet_pointnext_rmf")
     parser.add_argument('--gpus', type=int, help='Override learning rate')
     parser.add_argument('--batch_size', type=int, help='Override batch size')
@@ -89,7 +49,6 @@
     return parser.parse_args()
     
 def main():
->>>>>>> d7a1d255
     # Parse arguments
     args = parse_args()
     cfg = load_config(args.config)
@@ -101,30 +60,11 @@
         if args.data_dir is not None
         else os.path.join(os.getcwd(), "data")
     )
-<<<<<<< HEAD
-    class_weights = [
-        0.134,
-        0.024,
-        0.055,
-        0.044,
-        0.025,
-        0.032,
-        0.261,
-        0.006,
-        0.420,
-    ] if params["dataset"] == "rmf" else [0.130, 0.016, 0.168, 0.192, 0.130, 0.047, 0.080, 0.024, 0.161, 0.021, 0.033]
-    class_weights = torch.from_numpy(np.array(class_weights)).float()
-
-    params["train_weights"] = class_weights
-    if not os.path.exists(params["save_dir"]):
-        os.makedirs(params["save_dir"])
-=======
     if cfg["loss_func"] in ["wmse", "wrmse", "wkl"]:
         class_weights = cfg.get(f'{args.dataset}_class_weights', None)
         cfg['class_weights'] = torch.tensor(class_weights).float()
     else:
         cfg['class_weights'] = None
->>>>>>> d7a1d255
     
     os.makedirs(cfg['save_dir'], exist_ok=True)
     print(cfg)
