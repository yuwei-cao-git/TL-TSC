import os
import pandas as pd
import numpy as np

import torch
import torch.nn as nn
import pytorch_lightning as pl

from .decoder import MambaFusionDecoder
from .pointnext import PointNextModel

from torchmetrics.regression import R2Score
from torchmetrics.functional import r2_score
from torchmetrics.classification import (
    ConfusionMatrix,
)
<<<<<<< HEAD
from .loss import calc_masked_loss
from .utils import apply_mask, save_to_file
=======
from .loss import apply_mask, calc_masked_loss
>>>>>>> d7a1d255


class FusionModel(pl.LightningModule):
    def __init__(self, config, n_classes):
        super().__init__()
        
        self.save_hyperparameters(config)
<<<<<<< HEAD
        self.config = config
        self.loss = self.config["loss"]
        self.n_bands = 12 if self.config["dataset"] == "rmf" else 9
        total_input_channels = (
            self.n_bands * 4
        )  # If no MF module, concatenating all seasons directly
        self.spatial_attention = self.config["spatial_attention"]
        if self.spatial_attention:
            self.mf_module = FusionBlock(n_inputs=4, in_ch=self.n_bands, n_filters=64)
            total_input_channels = 64
        # Using standard UNet
        self.s2_model = ResUnet(n_channels=total_input_channels, n_classes=self.config["n_classes"]) if self.config["use_residual"] else UNet(
            n_channels=total_input_channels, n_classes=self.config["n_classes"]
        )
        self.pc_model = PointNextModel(self.config, in_dim=3)

        # Fusion and classification layers with additional linear layer
        self.fuse_head = MambaFusionBlock(
            in_img_chs=512,
            in_pc_chs=(self.config["emb_dims"]),
            dim=self.config["fusion_dim"],
            hidden_ch=self.config["linear_layers_dims"],
            num_classes=self.config["n_classes"],
            drop=self.config["dp_fuse"],
            last_feat_size=self.config["tile_size"] // 16,  # tile_size=64, last_feat_size=4
        )

        # Define loss functions
        self.weights = self.config["train_weights"]  # Initialize on CPU
=======
        
        self.cfg = config
        self.lr = self.cfg["lr"]
        
        # seasonal s2 data fusion block
        self.ms_fusion = self.cfg["use_ms"]
        if self.ms_fusion:  # mid fusion
            from .seasonal_fusion import FusionBlock
            self.mf_module = FusionBlock(n_inputs=4, in_ch=self.cfg["n_bands"], n_filters=64)
            total_input_channels = 64
        else:  # early-fusion
            total_input_channels = (
                self.cfg["n_bands"] * 4
            )  # Concatenating all seasonal data directly

        # Image stream backbone
        if self.cfg["network"] == "Unet":
            from .unet import UNet

            self.s2_model = UNet(
                n_channels=total_input_channels,
                n_classes=n_classes,
                decoder=(self.cfg["head"] == "no_pc_head" or self.cfg["head"] == "all_head")
            )
        elif self.cfg["network"] == "ResUnet":
            from .ResUnet import ResUnet

            self.s2_model = ResUnet(
                n_channels=total_input_channels,
                n_classes=n_classes,
                decoder=(self.cfg["head"] == "no_pc_head" or self.cfg["head"] == "all_head")
            )
        elif self.cfg["network"] == "ResNet":
            from .resnet import FCNResNet50

            self.s2_model = FCNResNet50(
                n_channels=total_input_channels,
                n_classes=n_classes,
                upsample_method='deconv',
                pretrained=False,
                decoder=(self.cfg["head"] == "no_pc_head" or self.cfg["head"] == "all_head")
            )

        # PC stream backbone
        self.pc_model = PointNextModel(self.cfg, 
                                    in_dim=3, #if self.cfg["dataset"] in ["rmf", "ovf"] else 6, 
                                    n_classes=n_classes, 
                                    decoder=self.cfg["head"] == "no_img_head" or self.cfg["head"] == "all_head"
                                )

        # Late Fusion and classification layers with additional MLPs
        if self.cfg["network"] == "ResNet":
            img_chs=2048
        elif self.cfg["network"] == "ResUnet":
            img_chs=1024
        else:
            img_chs=512
        self.fuse_head = MambaFusionDecoder(
            in_img_chs=img_chs,
            in_pc_chs=(self.cfg["emb_dims"]),
            dim=self.cfg["fusion_dim"],
            hidden_ch=self.cfg["linear_layers_dims"],
            num_classes=n_classes,
            drop=self.cfg["dp_fuse"],
            last_feat_size=(self.cfg["tile_size"]
            // 8) if self.cfg["network"] == "ResNet" else (self.cfg["tile_size"]
            // 16),
            return_feature=False
        )

        # Define loss functions
        self.weights = self.cfg["class_weights"]
        
        # multi-task loss weight
        if self.cfg["multitasks_uncertain_loss"]:
            from .loss import AutomaticWeightedLoss
            self.awl = AutomaticWeightedLoss(3 if self.cfg["head"]=='all_head' else 2)
            
        # use it during test/val/not uncertainty weighted loss - equal loss
        self.loss_func = self.cfg["loss_func"]
        if self.cfg["head"] == "no_img_head" or self.cfg["head"] == "all_head":
            self.pc_loss_weight = self.cfg.get("pc_loss_weight", 10.0) # /0.005
        if self.cfg["head"] == "no_pc_head" or self.cfg["head"] == "all_head":
            self.img_loss_weight = self.cfg.get("img_loss_weight", 1.0) # /0.15
        self.fuse_loss_weight = self.cfg.get("fuse_loss_weight", 10.0) # /0.005
        
>>>>>>> d7a1d255
        self.criterion = nn.MSELoss()

        # Metrics
        self.train_r2 = R2Score()

        self.val_r2 = R2Score()

        self.test_r2 = R2Score()

        self.confmat = ConfusionMatrix(
            task="multiclass", num_classes=n_classes
        )

        # Optimizer and scheduler settings
        self.optimizer_type = self.cfg["optimizer"]
        self.scheduler_type = self.cfg["scheduler"]

        self.best_test_r2 = 0.0
        self.best_test_outputs = None
        self.validation_step_outputs = []
    
    def forward(self, images, pc_feat, xyz):
        image_outputs = None
        img_emb = None
        point_outputs = None
        pc_emb = None

        # Process images
        if self.ms_fusion:  # Apply the MF module first to extract features from input
            stacked_features = self.mf_module(images)
        else:
<<<<<<< HEAD
            stacked_features = torch.cat(images, dim=1)
        image_outputs, img_emb = self.s2_model(
            stacked_features
        )  # shape: image_outputs: torch.Size([8, 9, 64, 64]), img_emb: torch.Size([8, 512, tile_size/2/2/2, 4])
=======
            if self.cfg["dataset"] in ['rmf', 'ovf']:
                stacked_features = torch.cat(images, dim=1)
            else:
                B, _, _, H, W = images.shape
                stacked_features = images.view(B, -1, H, W)
        if self.cfg["head"] in ["no_pc_head", "all_head"]:
            image_outputs, img_emb = self.s2_model(stacked_features) # torch.Size([bs, 9, 64, 64]), torch.Size([bs, 512, tile_size/16, tile_size/16])
        else:
            img_emb = self.s2_model(stacked_features)  
>>>>>>> d7a1d255
        # Process point clouds
        if self.cfg["head"] in ["no_img_head", "all_head"]:
            point_outputs, pc_emb = self.pc_model(pc_feat, xyz)  # torch.Size([bs, 9]), torch.Size([bs, 768, 28])
        else:
            pc_emb = self.pc_model(pc_feat, xyz)  # torch.Size([bs, 768, 28])

        # Fusion and classification
<<<<<<< HEAD
        class_output = self.fuse_head(img_emb, pc_emb)
        return image_outputs, point_outputs, class_output
    
=======
        class_output = self.fuse_head(img_emb, pc_emb) # torch.Size([8, 1794, 8, 8])
        
        if self.cfg["head"] == "no_pc_head":
            return image_outputs, None, class_output
        elif self.cfg["head"] == "fuse_head":
            return None, None, class_output
        elif self.cfg["head"] == "no_img_head":
            return None, point_outputs, class_output
        else:
            return image_outputs, point_outputs, class_output

>>>>>>> d7a1d255
    def forward_and_metrics(
        self, images, img_masks, pc_feat, point_clouds, labels, pixel_labels, stage
    ):
        """
        Forward operations, computes the masked loss, R² score, and logs the metrics.

        Args:
        - images: Image data
        - img_masks: Masks for images
        - pc_feat: Point cloud features
        - point_clouds: Point cloud coordinates
        - labels: Ground truth labels for classification
        - pixel_labels: Ground truth labels for per-pixel predictions
        - stage: One of 'train', 'val', or 'test', used to select appropriate metrics and logging

        Returns:
        - loss: The computed loss
        """
        # Permute point cloud data if available
        pc_feat = pc_feat.permute(0, 2, 1) if pc_feat is not None else None
        point_clouds = point_clouds.permute(0, 2, 1) if point_clouds is not None else None

        # Forward pass
        pixel_preds, pc_preds, fuse_preds = self.forward(images, pc_feat, point_clouds)
        logs = {}
        loss_pixel = torch.tensor(0.0, device=fuse_preds.device)
        loss_point = torch.tensor(0.0, device=fuse_preds.device)
        # Select appropriate metric instances based on the stage
        if stage == "train":
            r2_metric = self.train_r2
        elif stage == "val":
            r2_metric = self.val_r2
        else:  # stage == "test"
            r2_metric = self.test_r2
<<<<<<< HEAD

        # Compute point cloud loss
        if stage == "train":
            self.weights = self.weights.to(pc_preds.device)
            loss_point = self.pc_loss_weight * calc_masked_loss(self.loss, pc_preds, labels, self.weights)
            # loss_point = self.pc_loss_weight * calc_pinball_loss(labels, pc_preds)
=======
        if self.cfg["loss_func"] in ["wmse", "wrmse", "wkl"]:
            weights = self.weights.to(fuse_preds.device)
>>>>>>> d7a1d255
        else:
            weights = None

        # PC stream
        if pc_preds is not None:
            # Compute point cloud loss
            if stage == "train":
                loss_point = calc_masked_loss(self.loss_func, pc_preds, labels, weights)
            else:
                loss_point = self.criterion(pc_preds, labels)
            # Compute R² metric
            pc_preds_rounded = torch.round(pc_preds, decimals=2)
            pc_r2 = r2_metric(pc_preds_rounded.view(-1), labels.view(-1))

            # Log metrics
            logs.update({f"pc_{stage}_r2": pc_r2, f"pc_{stage}_loss": loss_point})
        
        # Image stream
<<<<<<< HEAD
        # Apply mask to predictions and labels
        valid_pixel_preds, valid_pixel_true = apply_mask(
            pixel_preds, pixel_labels, img_masks, multi_class=True
        )

        # Compute pixel-level loss
        # loss_pixel = self.criterion(valid_pixel_preds, valid_pixel_true)
        if stage == "train":
            self.weights = self.weights.to(pixel_preds.device)
            loss_pixel = self.img_loss_weight * calc_masked_loss(
                self.loss, valid_pixel_preds, valid_pixel_true, self.weights
            )
            # loss_pixel = self.img_loss_weight * calc_pinball_loss(valid_pixel_true, valid_pixel_preds)
        else:
            loss_pixel = self.img_loss_weight * self.criterion(
                valid_pixel_preds, valid_pixel_true
            )
        loss += loss_pixel

        # Compute R² metric
        valid_pixel_preds_rounded = torch.round(valid_pixel_preds, decimals=2)
        pixel_r2 = r2_metric(
            valid_pixel_preds_rounded.view(-1), valid_pixel_true.view(-1)
        )

        # Log metrics
        logs.update(
            {
                f"pixel_{stage}_loss": loss_pixel,
                f"pixel_{stage}_r2": pixel_r2,
            }
        )

        # Fusion stream
        # Compute fusion loss
        if stage == "train":
            loss_fuse = self.fuse_loss_weight * calc_masked_loss(
                self.loss, fuse_preds, labels, self.weights
            )
            # loss_fuse = self.fuse_loss_weight * calc_pinball_loss(labels, fuse_preds)
=======
        if pixel_preds is not None:
            # Apply mask to predictions and labels
            valid_pixel_preds, valid_pixel_true = apply_mask(pixel_preds, pixel_labels, img_masks, multi_class=True)

            # Compute pixel-level loss
            if stage == "train":
                loss_pixel = calc_masked_loss(self.loss_func, valid_pixel_preds, valid_pixel_true, weights)
            else:
                loss_pixel = self.criterion(valid_pixel_preds, valid_pixel_true)

            # Compute R² metric
            valid_pixel_preds_rounded = torch.round(valid_pixel_preds, decimals=2)
            pixel_r2 = r2_metric(valid_pixel_preds_rounded.view(-1), valid_pixel_true.view(-1))

            # Log metrics
            logs.update({f"pixel_{stage}_r2": pixel_r2, f"pixel_{stage}_loss": loss_pixel})
        
        # Fusion stream
        # Compute fusion loss
        if stage == "train":
            loss_fuse = calc_masked_loss(self.loss_func, fuse_preds, labels, weights)
>>>>>>> d7a1d255
        else:
            loss_fuse = self.criterion(fuse_preds, labels)
        
        # Compute R² metric
        fuse_preds_rounded = torch.round(fuse_preds, decimals=2)
        fuse_r2 = r2_metric(fuse_preds_rounded.view(-1), labels.view(-1))
        
        logs.update({
            f"fuse_{stage}_r2": fuse_r2,
            f"fuse_{stage}_loss": loss_fuse})
        
        if self.cfg["head"]=="fuse_head":
            total_loss = loss_fuse
        else:
            if self.cfg["multitasks_uncertain_loss"] and stage == "train":
                if self.cfg["head"]=="all_head":
                    total_loss = self.awl(loss_pixel, loss_point, loss_fuse)
                elif self.cfg["head"]=="no_img_head":
                    total_loss = self.awl(loss_point, loss_fuse)
                else:
                    total_loss = self.awl(loss_pixel, loss_fuse)
            else:
                if self.cfg["head"]=="all_head":
                    total_loss = loss_fuse*self.fuse_loss_weight + loss_point*self.pc_loss_weight + loss_pixel*self.img_loss_weight
                elif self.cfg["head"]=="no_img_head":
                    total_loss = loss_fuse*self.fuse_loss_weight + loss_point*self.pc_loss_weight
                else:
                    total_loss = loss_fuse*self.fuse_loss_weight + loss_pixel*self.img_loss_weight
                
        if stage == "val":
            self.validation_step_outputs.append(
                {"val_target": labels, "val_pred": fuse_preds}
            )

        # Compute RMSE
        rmse = torch.sqrt(total_loss)
        logs.update(
            {
                f"{stage}_loss": total_loss,
                f"{stage}_rmse": rmse,
            }
        )

        # Log all metrics
        for key, value in logs.items():
            self.log(
                key,
                value,
                on_step=True,
                on_epoch=True,
                prog_bar=True,
                logger=True,
                sync_dist=True,
            )
        
        if stage == "test":
            return labels, fuse_preds, total_loss
        else:
            return total_loss

    def training_step(self, batch, batch_idx):
        images = batch["images"] if "images" in batch else None
        point_clouds = batch["point_cloud"] if "point_cloud" in batch else None
        labels = batch["label"]
        per_pixel_labels = batch.get("per_pixel_labels", None)
        image_masks = batch.get("mask", None)
        pc_feat = batch["pc_feat"] if "pc_feat" in batch else None

        loss = self.forward_and_metrics(
            images,
            image_masks,
            pc_feat,
            point_clouds,
            labels,
            per_pixel_labels,
            stage="train",
        )
        return loss

    def validation_step(self, batch, batch_idx):
        images = batch["images"] if "images" in batch else None
        point_clouds = batch["point_cloud"] if "point_cloud" in batch else None
        labels = batch["label"]
        per_pixel_labels = (
            batch["per_pixel_labels"] if "per_pixel_labels" in batch else None
        )
        image_masks = batch["mask"] if "mask" in batch else None
        pc_feat = batch["pc_feat"] if "pc_feat" in batch else None

        loss = self.forward_and_metrics(
            images,
            image_masks,
            pc_feat,
            point_clouds,
            labels,
            per_pixel_labels,
            stage="val",
        )
        return loss

    def on_validation_epoch_end(self):
        sys_r2 = self.val_r2.compute()
        test_true = torch.cat(
            [output["val_target"] for output in self.validation_step_outputs], dim=0
        )
        test_pred = torch.cat(
            [output["val_pred"] for output in self.validation_step_outputs], dim=0
        )

        last_epoch_val_r2 = r2_score(
            torch.round(test_pred.flatten(), decimals=1), test_true.flatten()
        )
        self.log("ave_val_r2", last_epoch_val_r2, sync_dist=True)
        self.log("sys_r2", sys_r2, sync_dist=True)

        print(f"average r2 score at epoch {self.current_epoch}: {last_epoch_val_r2}")
        if last_epoch_val_r2 > self.best_test_r2:
            self.best_test_r2 = last_epoch_val_r2
            self.best_test_outputs = {
                "preds_all": test_pred,
                "true_labels_all": test_true,
            }

            cm = self.confmat(
                torch.argmax(test_pred, dim=1), torch.argmax(test_true, dim=1)
            )
            print("Confusion Matrix at best R²:")
            print(cm)
            print(f"R2 Score:{sys_r2}")
            print(
                f"r2_score per class check: {r2_score(torch.round(test_pred, decimals=1), test_true, multioutput='raw_values')}"
            )

<<<<<<< HEAD
            save_to_file(test_true, test_pred, self.config["classes"], self.config)
=======
            self.save_to_file(test_true, test_pred, self.cfg["class_names"])
>>>>>>> d7a1d255

        self.validation_step_outputs.clear()
        self.val_r2.reset()

    def test_step(self, batch, batch_idx):
        images = batch["images"] if "images" in batch else None
        point_clouds = batch["point_cloud"] if "point_cloud" in batch else None
        labels = batch["label"]
        per_pixel_labels = (
            batch["per_pixel_labels"] if "per_pixel_labels" in batch else None
        )
        image_masks = batch["mask"] if "mask" in batch else None
        pc_feat = batch["pc_feat"] if "pc_feat" in batch else None

        labels, fuse_preds, loss = self.forward_and_metrics(
            images,
            image_masks,
            pc_feat,
            point_clouds,
            labels,
            per_pixel_labels,
            stage="test"
        )

<<<<<<< HEAD
        save_to_file(labels, fuse_preds, self.config["classes"], self.config)
        return loss

=======
        self.save_to_file(labels, fuse_preds, self.cfg["class_names"])
        return loss

    def save_to_file(self, labels, outputs, classes):
        # Convert tensors to numpy arrays or lists as necessary
        labels = labels.cpu().numpy() if isinstance(labels, torch.Tensor) else labels
        outputs = (
            outputs.cpu().numpy() if isinstance(outputs, torch.Tensor) else outputs
        )
        num_samples = labels.shape[0]
        data = {"SampleID": np.arange(num_samples)}

        # Add true and predicted values for each class
        for i, class_name in enumerate(classes):
            data[f"True_{class_name}"] = labels[:, i]
            data[f"Pred_{class_name}"] = outputs[:, i]

        df = pd.DataFrame(data)

        output_dir = os.path.join(
            self.cfg["save_dir"],
            self.cfg["log_name"],
            "outputs",
        )
        os.makedirs(output_dir, exist_ok=True)
        # Save DataFrame to a CSV file
        df.to_csv(
            os.path.join(output_dir, "test_outputs.csv"),
            mode="a",
        )

>>>>>>> d7a1d255
    def configure_optimizers(self):
        params = []
        if self.cfg["multitasks_uncertain_loss"]:
            params.append({"params": [self.awl.params], "lr": self.lr})
            
        # Include parameters from the image model
        if self.cfg["use_ms"]:
            mf_params = list(self.mf_module.parameters())
            params.append({"params": mf_params, "lr": 1e-4})
        if any(p.requires_grad for p in self.s2_model.parameters()):
            image_params = list(self.s2_model.parameters())
            params.append({"params": image_params, "lr": 1e-4})

        # Include parameters from the point cloud model
        if any(p.requires_grad for p in self.pc_model.parameters()):
            point_params = list(self.pc_model.parameters()) 
            params.append({"params": point_params, "lr": self.lr})

        # Include parameters from the fusion layers
        fusion_params = list(self.fuse_head.parameters())
        params.append({"params": fusion_params, "lr": self.lr})

        # Choose the optimizer based on input parameter
        if self.optimizer_type == "adam":
            optimizer = torch.optim.Adam(
                params,
                betas=(0.9, 0.999),
                eps=1e-08,
            )
        elif self.optimizer_type == "adamW":
            optimizer = torch.optim.AdamW(
                params, weight_decay=self.cfg["weight_decay"]
            )
        elif self.optimizer_type == "sgd":
            optimizer = torch.optim.SGD(
                params,
                momentum=self.cfg["momentum"],
                weight_decay=self.cfg["weight_decay"],
            )
        else:
            raise ValueError(f"Unknown optimizer type: {self.optimizer_type}")

        # Configure the scheduler based on the input parameter
        if self.scheduler_type == "plateau":
            scheduler = torch.optim.lr_scheduler.ReduceLROnPlateau(
                optimizer, patience=self.cfg["patience"], factor=0.5
            )
            return {
                "optimizer": optimizer,
                "lr_scheduler": {
                    "scheduler": scheduler,
                    "monitor": "val_loss",  # Reduce learning rate when 'val_loss' plateaus
                },
            }
        elif self.scheduler_type == "steplr":
            scheduler = torch.optim.lr_scheduler.StepLR(
                optimizer, step_size=self.cfg["step_size"], gamma=0.1
            )
            return {"optimizer": optimizer, "lr_scheduler": scheduler}
        elif self.scheduler_type == "cosine":
            scheduler = torch.optim.lr_scheduler.CosineAnnealingLR(
                optimizer,
                T_max=10
            )
            return {"optimizer": optimizer, "lr_scheduler": scheduler}
        elif self.scheduler_type == "cosinewarmup":
            scheduler = torch.optim.lr_scheduler.CosineAnnealingWarmRestarts(
                optimizer, T_0=10
            )
            return {"optimizer": optimizer, "lr_scheduler": scheduler}
        else:
            return optimizer<|MERGE_RESOLUTION|>--- conflicted
+++ resolved
@@ -14,12 +14,7 @@
 from torchmetrics.classification import (
     ConfusionMatrix,
 )
-<<<<<<< HEAD
-from .loss import calc_masked_loss
-from .utils import apply_mask, save_to_file
-=======
 from .loss import apply_mask, calc_masked_loss
->>>>>>> d7a1d255
 
 
 class FusionModel(pl.LightningModule):
@@ -27,37 +22,6 @@
         super().__init__()
         
         self.save_hyperparameters(config)
-<<<<<<< HEAD
-        self.config = config
-        self.loss = self.config["loss"]
-        self.n_bands = 12 if self.config["dataset"] == "rmf" else 9
-        total_input_channels = (
-            self.n_bands * 4
-        )  # If no MF module, concatenating all seasons directly
-        self.spatial_attention = self.config["spatial_attention"]
-        if self.spatial_attention:
-            self.mf_module = FusionBlock(n_inputs=4, in_ch=self.n_bands, n_filters=64)
-            total_input_channels = 64
-        # Using standard UNet
-        self.s2_model = ResUnet(n_channels=total_input_channels, n_classes=self.config["n_classes"]) if self.config["use_residual"] else UNet(
-            n_channels=total_input_channels, n_classes=self.config["n_classes"]
-        )
-        self.pc_model = PointNextModel(self.config, in_dim=3)
-
-        # Fusion and classification layers with additional linear layer
-        self.fuse_head = MambaFusionBlock(
-            in_img_chs=512,
-            in_pc_chs=(self.config["emb_dims"]),
-            dim=self.config["fusion_dim"],
-            hidden_ch=self.config["linear_layers_dims"],
-            num_classes=self.config["n_classes"],
-            drop=self.config["dp_fuse"],
-            last_feat_size=self.config["tile_size"] // 16,  # tile_size=64, last_feat_size=4
-        )
-
-        # Define loss functions
-        self.weights = self.config["train_weights"]  # Initialize on CPU
-=======
         
         self.cfg = config
         self.lr = self.cfg["lr"]
@@ -144,7 +108,6 @@
             self.img_loss_weight = self.cfg.get("img_loss_weight", 1.0) # /0.15
         self.fuse_loss_weight = self.cfg.get("fuse_loss_weight", 10.0) # /0.005
         
->>>>>>> d7a1d255
         self.criterion = nn.MSELoss()
 
         # Metrics
@@ -176,12 +139,6 @@
         if self.ms_fusion:  # Apply the MF module first to extract features from input
             stacked_features = self.mf_module(images)
         else:
-<<<<<<< HEAD
-            stacked_features = torch.cat(images, dim=1)
-        image_outputs, img_emb = self.s2_model(
-            stacked_features
-        )  # shape: image_outputs: torch.Size([8, 9, 64, 64]), img_emb: torch.Size([8, 512, tile_size/2/2/2, 4])
-=======
             if self.cfg["dataset"] in ['rmf', 'ovf']:
                 stacked_features = torch.cat(images, dim=1)
             else:
@@ -191,7 +148,6 @@
             image_outputs, img_emb = self.s2_model(stacked_features) # torch.Size([bs, 9, 64, 64]), torch.Size([bs, 512, tile_size/16, tile_size/16])
         else:
             img_emb = self.s2_model(stacked_features)  
->>>>>>> d7a1d255
         # Process point clouds
         if self.cfg["head"] in ["no_img_head", "all_head"]:
             point_outputs, pc_emb = self.pc_model(pc_feat, xyz)  # torch.Size([bs, 9]), torch.Size([bs, 768, 28])
@@ -199,11 +155,6 @@
             pc_emb = self.pc_model(pc_feat, xyz)  # torch.Size([bs, 768, 28])
 
         # Fusion and classification
-<<<<<<< HEAD
-        class_output = self.fuse_head(img_emb, pc_emb)
-        return image_outputs, point_outputs, class_output
-    
-=======
         class_output = self.fuse_head(img_emb, pc_emb) # torch.Size([8, 1794, 8, 8])
         
         if self.cfg["head"] == "no_pc_head":
@@ -215,7 +166,6 @@
         else:
             return image_outputs, point_outputs, class_output
 
->>>>>>> d7a1d255
     def forward_and_metrics(
         self, images, img_masks, pc_feat, point_clouds, labels, pixel_labels, stage
     ):
@@ -250,17 +200,8 @@
             r2_metric = self.val_r2
         else:  # stage == "test"
             r2_metric = self.test_r2
-<<<<<<< HEAD
-
-        # Compute point cloud loss
-        if stage == "train":
-            self.weights = self.weights.to(pc_preds.device)
-            loss_point = self.pc_loss_weight * calc_masked_loss(self.loss, pc_preds, labels, self.weights)
-            # loss_point = self.pc_loss_weight * calc_pinball_loss(labels, pc_preds)
-=======
         if self.cfg["loss_func"] in ["wmse", "wrmse", "wkl"]:
             weights = self.weights.to(fuse_preds.device)
->>>>>>> d7a1d255
         else:
             weights = None
 
@@ -279,48 +220,6 @@
             logs.update({f"pc_{stage}_r2": pc_r2, f"pc_{stage}_loss": loss_point})
         
         # Image stream
-<<<<<<< HEAD
-        # Apply mask to predictions and labels
-        valid_pixel_preds, valid_pixel_true = apply_mask(
-            pixel_preds, pixel_labels, img_masks, multi_class=True
-        )
-
-        # Compute pixel-level loss
-        # loss_pixel = self.criterion(valid_pixel_preds, valid_pixel_true)
-        if stage == "train":
-            self.weights = self.weights.to(pixel_preds.device)
-            loss_pixel = self.img_loss_weight * calc_masked_loss(
-                self.loss, valid_pixel_preds, valid_pixel_true, self.weights
-            )
-            # loss_pixel = self.img_loss_weight * calc_pinball_loss(valid_pixel_true, valid_pixel_preds)
-        else:
-            loss_pixel = self.img_loss_weight * self.criterion(
-                valid_pixel_preds, valid_pixel_true
-            )
-        loss += loss_pixel
-
-        # Compute R² metric
-        valid_pixel_preds_rounded = torch.round(valid_pixel_preds, decimals=2)
-        pixel_r2 = r2_metric(
-            valid_pixel_preds_rounded.view(-1), valid_pixel_true.view(-1)
-        )
-
-        # Log metrics
-        logs.update(
-            {
-                f"pixel_{stage}_loss": loss_pixel,
-                f"pixel_{stage}_r2": pixel_r2,
-            }
-        )
-
-        # Fusion stream
-        # Compute fusion loss
-        if stage == "train":
-            loss_fuse = self.fuse_loss_weight * calc_masked_loss(
-                self.loss, fuse_preds, labels, self.weights
-            )
-            # loss_fuse = self.fuse_loss_weight * calc_pinball_loss(labels, fuse_preds)
-=======
         if pixel_preds is not None:
             # Apply mask to predictions and labels
             valid_pixel_preds, valid_pixel_true = apply_mask(pixel_preds, pixel_labels, img_masks, multi_class=True)
@@ -342,7 +241,6 @@
         # Compute fusion loss
         if stage == "train":
             loss_fuse = calc_masked_loss(self.loss_func, fuse_preds, labels, weights)
->>>>>>> d7a1d255
         else:
             loss_fuse = self.criterion(fuse_preds, labels)
         
@@ -476,11 +374,7 @@
                 f"r2_score per class check: {r2_score(torch.round(test_pred, decimals=1), test_true, multioutput='raw_values')}"
             )
 
-<<<<<<< HEAD
-            save_to_file(test_true, test_pred, self.config["classes"], self.config)
-=======
             self.save_to_file(test_true, test_pred, self.cfg["class_names"])
->>>>>>> d7a1d255
 
         self.validation_step_outputs.clear()
         self.val_r2.reset()
@@ -505,11 +399,6 @@
             stage="test"
         )
 
-<<<<<<< HEAD
-        save_to_file(labels, fuse_preds, self.config["classes"], self.config)
-        return loss
-
-=======
         self.save_to_file(labels, fuse_preds, self.cfg["class_names"])
         return loss
 
@@ -541,7 +430,6 @@
             mode="a",
         )
 
->>>>>>> d7a1d255
     def configure_optimizers(self):
         params = []
         if self.cfg["multitasks_uncertain_loss"]:
